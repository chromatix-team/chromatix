import jax.numpy as jnp

from ..field import Field
from einops import rearrange
from chex import Array, assert_rank
from typing import Optional, Sequence, Tuple
import pdb
from chromatix.utils import create_grid, grid_spatial_to_pupil
from scipy.special import comb
import math

__all__ = [
    "phase_change",
    "flat_phase",
    "potato_chip",
    "seidel_aberrations",
    "zernike_aberrations",
    "defocused_ramps",
    "wrap_phase",
]


# Field function
def phase_change(field: Field, phase: Array) -> Field:
    """
    Perturbs ``field`` by ``phase`` (given in radians).

    Returns a new ``Field`` with the result of the perturbation.

    Args:
        field: The complex field to be perturbed.
        phase: The phase to apply.
    """
    assert_rank(phase, 4, custom_message="Phase must be array of shape [1 H W 1]")
    return field * jnp.exp(1j * phase)


# Phase mask initializations
def flat_phase(shape: Tuple[int, ...], value: float = 0.0) -> Array:
    """
    Computes a flat phase mask (one with constant value).

    Args:
        shape: The shape of the phase mask, described as a tuple of
            integers of the form (1 H W 1).
        value: The constant value to use for the phase mask, defaults to 0.
    """
    return jnp.full(shape, value)


def potato_chip(
    shape: Tuple[int, ...],
    spacing: float,
    wavelength: float,
    n: float,
    f: float,
    NA: float,
    d: float = 50.0,
    C0: float = -146.7,
) -> Array:
    """
    Computes the "potato chip" phase mask described by [1].

    Also known as the "helical focus" phase mask, this phase mask was designed
    to produce an extended helical PSF for 3D snapshot microscopy.

    [1]: Broxton, Michael. "Volume reconstruction and resolution limits for
        three dimensional snapshot microscopy."
        Dissertation, Stanford University, 2017.

    Args:
        shape: The shape of the phase mask, described as a tuple of
            integers of the form (1 H W 1).
        spacing: The spacing of each pixel in the phase mask.
        wavelength: The wavelength to compute the phase mask for.
        n: Refractive index.
        f: The focal distance (should be in same units as ``wavelength``).
        NA: The numerical aperture. Phase will be 0 outside of this NA.
        d: Sets the axial extent of the PSF (should be in same units as
            ``wavelength``). Defaults to 50 microns, as shown in [1]. See [1]
            for more details.
        C0: Adjusts the focus of the PSF. Set to value described in [1]. See
            [1] for more details.
    """
    # @copypaste(Field): We must use meshgrid instead of mgrid here
    # in order to be jittable
    grid = create_grid(shape, spacing)
    # Normalize coordinates from -1 to 1 within radius R
    grid = grid_spatial_to_pupil(grid, f, NA, n)
    l2_sq_grid = jnp.sum(grid ** 2, axis=0)
    theta = jnp.arctan2(*grid)
    k = n / wavelength
    phase = theta * (d * jnp.sqrt(k ** 2 - l2_sq_grid) + C0)
    phase *= l2_sq_grid < 1
    return phase


def seidel_aberrations(
    shape: Tuple[int, ...],
    spacing: float,
    wavelength: float,
    n: float,
    f: float,
    NA: float,
    coefficients: Array,
    u: float = 0,
    v: float = 0,
) -> Array:
    """
    Computes the Seidel phase polynomial described by [1]. Accounts for spatially
    varying aberrations by creating a different phase mask for each object field
    position (u,v)

    [1]: Voelz, David George. Computational fourier optics: a MATLAB tutorial. Vol. 534.
    Bellingham, Washington: SPIE press, 2011.

    Args:
        shape: The shape of the phase mask, described as a tuple of
            integers of the form (1 H W 1).
        spacing: The spacing of each pixel in the phase mask.
        wavelength: The wavelength to compute the phase mask for.
        n: Refractive index.
        f: The focal distance (should be in same units as ``wavelength``).
        NA: The numerical aperture. Phase will be 0 outside of this NA.
        coefficients: weight coefficients for Seidel aberrations
        u: The horizontal position of the object field point
        v: The vertical position of the object field point
    """
    # @copypaste(Field): We must use meshgrid instead of mgrid here
    # in order to be jittable
    grid = create_grid(shape, spacing)
    # Normalize coordinates from -1 to 1 within radius R
    grid = grid_spatial_to_pupil(grid, f, NA, n)
    Y, X = grid

    rot_angle = jnp.arctan2(v, u)

    obj_rad = jnp.sqrt(u ** 2 + v ** 2)

    X_rot = X * jnp.cos(rot_angle) + Y * jnp.sin(rot_angle)
    Y_rot = -X * jnp.sin(rot_angle) + Y * jnp.cos(rot_angle)

    pupil_radii = jnp.square(X_rot) + jnp.square(Y_rot)
    phase = (
        wavelength * coefficients[0] * jnp.square(pupil_radii)
        + wavelength * coefficients[1] * obj_rad * pupil_radii * X_rot
        + wavelength * coefficients[2] * (obj_rad ** 2) * jnp.square(X_rot)
        + wavelength * coefficients[3] * (obj_rad ** 2) * pupil_radii
        + wavelength * coefficients[4] * (obj_rad ** 3) * X_rot
    )

    l2_sq_grid = X ** 2 + Y ** 2

    phase *= l2_sq_grid < 1
    return phase


def zernike_aberrations(
    shape: Tuple[int, ...],
    spacing: float,
    wavelength: float,
    n: float,
    f: float,
    NA: float,
    ansi_indices: list[int, ...],
    coefficients: list,
) -> Array:
    """
    Computes Zernike aberrations

    Args:
        shape: The shape of the phase mask, described as a tuple of
            integers of the form (1 H W 1).
        spacing: The spacing of each pixel in the phase mask.
        wavelength: The wavelength to compute the phase mask for.
        n: Refractive index.
        f: The focal distance (should be in same units as ``wavelength``).
        NA: The numerical aperture. Phase will be 0 outside of this NA.
        ansi_indices: linear Zernike indices according to ANSI numbering
        coefficients: weight coefficients for the Zernike polynomials
    """

    def convert_ansi_to_zernike_indices(indices):
        d = [math.sqrt(9 + 8 * ind) for ind in indices]
        n = [math.ceil((x - 3) / 2) for x in d]
        m = [2 * ind - x * (x + 2) for ind, x in zip(indices, n)]
        return tuple(zip(n, m))

    def radial_polynomial(n, m):
        """Returns a function calculating the specified radial polynomial."""

        def R(rho):
            if (n - m) % 2 == 0:
                sum = 0
                for k in range(int((n - m) / 2) + 1):
                    sum += (
                        rho ** (n - 2 * k)
                        * ((-1) ** k)
                        * comb(n - k, k)
                        * comb(n - 2 * k, (n - m) / 2 - k)
                    )
                R_nm = sum
            else:
                R_nm = 0
            return R_nm

        return R

    # @copypaste(Field): We must use meshgrid instead of mgrid here
    # in order to be jittable
    grid = create_grid(shape, spacing)
    # Normalize coordinates from -1 to 1 within radius R
    grid = grid_spatial_to_pupil(grid, f, NA, n).squeeze()

<<<<<<< HEAD
    rho = jnp.sum(grid ** 2, axis=0)  # radial coordinate
=======
    rho = jnp.sum(grid**2, axis=0)  # radial coordinate
>>>>>>> 01af6993
    mask = rho <= 1
    rho = rho * mask
    theta = jnp.arctan2(*grid) * mask  # angle coordinate

    # construct zernike bases to combine during forward pass
    zernike_polynomials = []
    zernike_indices = convert_ansi_to_zernike_indices(ansi_indices)

<<<<<<< HEAD
    for (n, m) in zernike_indices:
=======
    for n, m in zernike_indices:
>>>>>>> 01af6993
        calc_polynomial = radial_polynomial(n, m)
        R_nm = calc_polynomial(rho)

        if m == 0:
            Z = R_nm
        elif m > 0:  # 'even' Zernike polynomials
            Z = R_nm * jnp.cos(theta * abs(m))
        else:  # 'odd' Zernike polynomials
            Z = R_nm * jnp.sin(theta * abs(m))

        Z = Z * mask
        zernike_polynomials.append(Z)

    zernike_polynomials = jnp.asarray(zernike_polynomials)
    zernike_polynomials = rearrange(zernike_polynomials, "b h w -> h w b")

    phase = jnp.dot(zernike_polynomials, jnp.asarray(coefficients))

    phase = phase[jnp.newaxis, ..., jnp.newaxis]

    return phase


def defocused_ramps(
    shape: Tuple[int, ...],
    spacing: float,
    wavelength: float,
    n: float,
    f: float,
    NA: float,
    num_ramps: int = 6,
    delta: Sequence[float] = [2374.0] * 6,
    defocus: Sequence[float] = [-50.0, 150.0, -100.0, 50.0, -150.0, 100.0],
) -> Array:
    """
    Computes the "defocused ramps" phase mask as described in [1].

    This phase mask is intended to be used in a 4f microscope to produce a
    number of "pencil" beams in the resulting PSF. The resulting PSF produces
    multiple subimages of the sample on the camera that are projections of the
    sample along different angles and through different axial ranges, intended
    to be used for 3D snapshot microscopy.

    The name describes the fact that the phase mask consists of multiple phase
    ramps around a central flat region, combined with a bowl of defocus within
    each phase ramp to defocus the pencil beam that results from that arm of
    the phase mask.

    [1]: Deb et al. "FourierNets enable the design of highly non-local optical
        encoders for computational imaging." NeurIPS, 2022.

    Args:
        shape: The shape of the phase mask, described as a tuple of
            integers of the form (1 H W 1).
        spacing: The spacing of each pixel in the phase mask.
        wavelength: The wavelength to compute the phase mask for.
        n: Refractive index.
        f: The focal distance (should be in same units as ``wavelength``).
        NA: The numerical aperture. Phase will be 0 outside of this NA.
        num_ramps: Sets the number of "pencil" beams or "ramps". The number of
            pencil beams will be ``num_ramps + 1``, because of the central
            flat region of the phase mask.
        delta: Controls the "slope" of each phase ramp. Higher values move the
            resulting pencil further away from the center of the field.
        defocus: Controls the defocus of each pencil axially (should be in
            same units as ``wavelength``).
    """
    grid = create_grid(shape, spacing)
    # Normalize coordinates from -1 to 1 within radius R
    grid = grid_spatial_to_pupil(grid, f, NA, n)
    l2_sq_grid = jnp.sum(grid ** 2, axis=0)
    theta = jnp.arctan2(*grid)
    edges = jnp.linspace(-jnp.pi, jnp.pi, num_ramps + 1)
    centers = (edges[:-1] + edges[1:]) / 2
    flat_region_edge = (num_ramps + 1) ** -0.5
    defocus_center = (flat_region_edge + 1) / 2.0
    phase = jnp.zeros(shape)

    def ramp(center, theta_bounds, delta_ramp, ramp_defocus):
        # Calculate distances along and across current ramp
        ramp_parallel_distance = grid[0] * jnp.sin(center) + grid[1] * jnp.cos(center)
        ramp_perpendicular_distance = grid[0] * jnp.cos(center) - grid[1] * jnp.sin(
            center
        )
        # Select coordinates for current ramp
        ramp_mask = (
            (theta >= theta_bounds[0])
            & (theta < theta_bounds[1])
            & (ramp_parallel_distance > flat_region_edge)
            & (l2_sq_grid < 1)
        )
        # Create ramp
        phase = ramp_mask * delta_ramp * ramp_perpendicular_distance
        # Create defocus within ramp
        ramp_quadratic = (grid[1] - jnp.cos(center) * defocus_center) ** 2 + (
            grid[0] - jnp.sin(center) * defocus_center
        ) ** 2
        phase += ramp_mask * (ramp_defocus * ramp_quadratic)
        phase -= ramp_mask * jnp.where(ramp_mask > 0, phase, 0).mean()
        return phase

    for ramp_idx in range(num_ramps):
        phase += ramp(
            centers[ramp_idx],
            edges[ramp_idx : (ramp_idx + 2)],
            delta[ramp_idx],
            defocus[ramp_idx],
        )
    phase *= l2_sq_grid < 1
    return phase


# Utility functions
def wrap_phase(phase: Array, limits: Tuple[float, float] = (-jnp.pi, jnp.pi)) -> Array:
    """
    Wraps values of ``phase`` to the range given by ``limits``.

    Args:
        phase: The phase mask to wrap (in radians).
        limits: A tuple defining the minimum and maximum value that ``phase``
            will be wrapped to.
    """
    phase_min, phase_max = limits
    assert phase_min < phase_max, "Lower limit needs to be smaller than upper limit."
    min_indices = phase < phase_min
    max_indices = phase > phase_max
    phase = phase.at[min_indices].set(
        phase[min_indices]
        + 2 * jnp.pi * (1 + (phase_min - phase[min_indices]) // (2 * jnp.pi))
    )
    phase = phase.at[max_indices].set(
        phase[max_indices]
        - 2 * jnp.pi * (1 + (phase[max_indices] - phase_max) // (2 * jnp.pi))
    )
    return phase


def spectrally_modulate_phase(
    phase: Array, spectrum: Array, central_wavelength: float
) -> Array:
    """Spectrally modulates a given ``phase`` for multiple wavelengths."""
    assert_rank(spectrum, 4, custom_message="Spectrum must be array of shape [1 1 1 C]")

    spectral_modulation = central_wavelength / spectrum
    return phase * spectral_modulation<|MERGE_RESOLUTION|>--- conflicted
+++ resolved
@@ -211,12 +211,9 @@
     grid = create_grid(shape, spacing)
     # Normalize coordinates from -1 to 1 within radius R
     grid = grid_spatial_to_pupil(grid, f, NA, n).squeeze()
-
-<<<<<<< HEAD
-    rho = jnp.sum(grid ** 2, axis=0)  # radial coordinate
-=======
+    
     rho = jnp.sum(grid**2, axis=0)  # radial coordinate
->>>>>>> 01af6993
+    
     mask = rho <= 1
     rho = rho * mask
     theta = jnp.arctan2(*grid) * mask  # angle coordinate
@@ -224,12 +221,10 @@
     # construct zernike bases to combine during forward pass
     zernike_polynomials = []
     zernike_indices = convert_ansi_to_zernike_indices(ansi_indices)
-
-<<<<<<< HEAD
-    for (n, m) in zernike_indices:
-=======
+    
     for n, m in zernike_indices:
->>>>>>> 01af6993
+    
+    
         calc_polynomial = radial_polynomial(n, m)
         R_nm = calc_polynomial(rho)
 
