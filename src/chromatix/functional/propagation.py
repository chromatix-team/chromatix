import jax
import jax.numpy as jnp
from ..field import Field
from einops import rearrange
from ..utils import center_pad, center_crop
from ..ops.fft import fftshift, fft, ifft
from typing import Optional

__all__ = ["propagate", "transform_propagate", "transfer_propagate", "exact_propagate"]


def transform_propagate(
    field: Field, z: float, n: float, *, N_pad: int, loop_axis: Optional[int] = None
) -> Field:
    """
    Fresnel propagate ``field`` for a distance ``z`` using transform method.

    Args:
        field: ``Field`` to be propagated.
        z: A float that defines the distance to propagate.
        n: A float that defines the refractive index of the medium.
        N_pad: A keyword argument integer defining the pad length for the
        propagation FFT
    """

    # Fourier normalization factor
    # assert N_pad % 2 == 0, "Padding should be even."
    L = jnp.sqrt(field.spectrum * z / n)  # lengthscale L
    norm = (field.dx / L) ** 2

    # Calculating input phase change
    input_phase = jnp.pi * field.l2_sq_grid / L**2

    # Calculating new scaled output coordinates
    du = L**2 / ((field.shape[1] + N_pad) * field.dx)

    # Calculating output phase
    output_grid = field.l2_sq_grid * (du / field.dx) ** 2
    output_phase = jnp.pi * output_grid / L**2

    # Determining new field
    u = field.u * jnp.exp(1j * input_phase)
    u = center_pad(u, [0, N_pad // 2, N_pad // 2, 0])
    u = fftshift(fft(u, loop_axis))
    u = center_crop(u, [0, N_pad // 2, N_pad // 2, 0])

    # Final normalization and phase
    u *= norm * jnp.exp(1j * output_phase)

    return field.replace(u=u, dx=du)


def transfer_propagate(
    field: Field,
    z: float,
    n: float,
    *,
    N_pad: int,
    loop_axis: Optional[int] = None,
    mode: str = "full",
) -> Field:
    """
    Fresnel propagate ``field`` for a distance ``z`` using transfer method.

    Args:
        field: ``Field`` to be propagated.
        z: A float that defines the distance to propagate.
        n: A float that defines the refractive index of the medium.
        N_pad: A keyword argument integer defining the pad length for the
        propagation FFT (NOTE: should not be a Jax array, otherwise a
        ConcretizationError will arise when traced!).
    """

    # assert N_pad % 2 == 0, "Padding should be even."
    # Calculating propagator
    L = jnp.sqrt(jnp.complex64(field.spectrum * z / n))  # lengthscale L
    # TODO(dd): This calculation could probably go into Field
<<<<<<< HEAD
=======
    # Create frequency grid
>>>>>>> 973c9da4
    f = []
    if field.u.ndim > 4:
        for d in range(field.dx.size):
            f.append(
                jnp.fft.fftfreq(field.shape[2] + N_pad, d=field.dx[..., d].squeeze())
            )
    else:
        for d in range(field.dx.size):
            f.append(
                jnp.fft.fftfreq(field.shape[1] + N_pad, d=field.dx[..., d].squeeze())
            )
    f = jnp.stack(f, axis=-1)

    if field.u.ndim > 4:
        fx, fy = rearrange(f, "h c -> 1 1 h 1 c"), rearrange(f, "w c -> 1 1 1 w c")
        u = center_pad(field.u, [0, 0, int(N_pad / 2), int(N_pad / 2), 0])
        print("fx shape is:", fx.shape)
        phase = -jnp.pi * L**2 * (fx**2 + fy**2)
<<<<<<< HEAD
    else:
        fx, fy = rearrange(f, "h c -> 1 h 1 c"), rearrange(f, "w c -> 1 1 w c")
        u = center_pad(field.u, [0, int(N_pad / 2), int(N_pad / 2), 0])
        phase = -jnp.pi * L**2 * (fx**2 + fy**2)

    # Propagating field
=======
        print(phase.shape)
    else:
        fx, fy = rearrange(f, "h c -> 1 h 1 c"), rearrange(f, "w c -> 1 1 w c")
        u = center_pad(field.u, [0, int(N_pad / 2), int(N_pad / 2), 0])
        # Create phase grid
        phase = -jnp.pi * L**2 * (fx**2 + fy**2)
        print(phase.shape)

    # Propagating field
    # Propagation phase factor of exp(ij*k*z) is omitted to improve the
    # computation efficiency. This factor does not affect the intensity or
    # the relative phase within the field. Only the absolute phase of the field
    # is affected. - gschlafly
>>>>>>> 973c9da4
    u = ifft(fft(u, loop_axis) * jnp.exp(1j * phase), loop_axis)

    # Cropping output field
    if mode == "full":
        field = field.replace(u=u)
    elif mode == "same":
        if field.u.ndim > 4:
            u = center_crop(u, [0, 0, int(N_pad / 2), int(N_pad / 2), 0])
        else:
            u = center_crop(u, [0, int(N_pad / 2), int(N_pad / 2), 0])
        field = field.replace(u=u)
    else:
        raise NotImplementedError('Only "full" and "same" are supported.')

    return field


def exact_propagate(
    field: Field,
    z: float,
    n: float,
    *,
    N_pad: int,
    loop_axis: Optional[int] = None,
    mode: str = "full",
) -> Field:
    """
    Propagate ``field`` for a distance ``z`` using exact transfer method.

    Args:
        field: ``Field`` to be propagated.
        z: A float that defines the distance to propagate.
        n: A float that defines the refractive index of the medium.
        N_pad: A keyword argument integer defining the pad length for the
        propagation FFT (NOTE: should not be a Jax array, otherwise a
        ConcretizationError will arise when traced!).
    """
    # Calculating propagator
    f = []
    for d in range(field.dx.size):
        f.append(jnp.fft.fftfreq(field.shape[1] + N_pad, d=field.dx[..., d].squeeze()))
    f = jnp.stack(f, axis=-1)
    fx, fy = rearrange(f, "h c -> 1 h 1 c"), rearrange(f, "w c -> 1 1 w c")
    kernel = 1 - (field.spectrum / n) ** 2 * (fx**2 + fy**2)
    kernel = jnp.maximum(kernel, 0.0)  # removing evanescent waves
    phase = 2 * jnp.pi * (z * n / field.spectrum) * jnp.sqrt(kernel)

    # Propagating field
    u = center_pad(field.u, [0, N_pad // 2, N_pad // 2, 0])
    u = ifft(fft(u, loop_axis) * jnp.exp(1j * phase), loop_axis)

    # Cropping output field
    if mode == "full":
        field = field.replace(u=u)
    elif mode == "same":
        u = center_crop(u, [0, N_pad // 2, N_pad // 2, 0])
        field = field.replace(u=u)
    else:
        raise NotImplementedError('Only "full" and "same" are supported.')

    return field


def propagate(
    field: Field,
    z: float,
    n: float,
    *,
    method: str = "transfer",
    mode: str = "full",
    N_pad: Optional[int] = None,
    loop_axis: Optional[int] = None,
) -> Field:
    """
    Propagate ``field`` by a distance ``z`` with appropriate padding.

    Allows for propagation with one of three different methods:
        - ``"transform"``: Uses Fresnel transform propagation
        - ``"transfer"``: Uses Fresnel transfer propagation
        - ``"exact"``: Uses exact transfer propagation with no Fresnel approximation

    Args:
        field: ``Field`` to be propagated.
        z: A float that defines the distance to propagate.
        n: A float that defines the refractive index of the medium.
        method: A string that defines the method of propagation.
        mode: A string that defines whether the result is cropped or not. Can
            be either ``"full"`` or ``"same"``.
        N_pad: A keyword argument integer defining the pad length for
            the propagation FFT (NOTE: should not be a Jax array, otherwise a
            ConcretizationError will arise when traced!). If not provided,
            will be calculated automatically based on the spacing and shape
            of the ``field``, the distance to propagate, and the chosen method
            of propagation.
    """
    # Only works for square fields?
    D = field.u.shape[1] * field.dx  # height of field in real coordinates
    Nf = jnp.max((D / 2) ** 2 / (field.spectrum * z))  # Fresnel number
    M = field.u.shape[1]  # height of field in pixels
    # TODO(dd): we should figure out a better approximation method, perhaps by
    # running a quick simulation and checking the aliasing level
    Q = 2 * jnp.maximum(1.0, M / (4 * Nf))  # minimum pad ratio * 2

    if method == "transform":
        if N_pad is None:
            N = int(jnp.ceil((Q * M) / 2) * 2)
            N_pad = int((N - M))
        field = transform_propagate(field, z, n, N_pad=N_pad, loop_axis=loop_axis)
    elif method == "transfer":
        if N_pad is None:
            N = int(jnp.ceil((Q * M) / 2) * 2)
            N_pad = int((N - M))
        field = transfer_propagate(
            field, z, n, N_pad=N_pad, loop_axis=loop_axis, mode=mode
        )
    elif method == "exact":
        if N_pad is None:
            scale = jnp.max((field.spectrum / (2 * field.dx)))
            assert scale < 1, "Can't do exact transfer when dx < lambda / 2"
            Q = Q / jnp.sqrt(1 - scale**2)  # minimum pad ratio for exact transfer
            N = int(jnp.ceil((Q * M) / 2) * 2)
            N_pad = int((N - M))
        field = exact_propagate(
            field, z, n, N_pad=N_pad, loop_axis=loop_axis, mode=mode
        )
    else:
        raise NotImplementedError(
            "Method must be one of 'transform', 'transfer', or 'exact'."
        )
    return field<|MERGE_RESOLUTION|>--- conflicted
+++ resolved
@@ -75,10 +75,6 @@
     # Calculating propagator
     L = jnp.sqrt(jnp.complex64(field.spectrum * z / n))  # lengthscale L
     # TODO(dd): This calculation could probably go into Field
-<<<<<<< HEAD
-=======
-    # Create frequency grid
->>>>>>> 973c9da4
     f = []
     if field.u.ndim > 4:
         for d in range(field.dx.size):
@@ -97,28 +93,16 @@
         u = center_pad(field.u, [0, 0, int(N_pad / 2), int(N_pad / 2), 0])
         print("fx shape is:", fx.shape)
         phase = -jnp.pi * L**2 * (fx**2 + fy**2)
-<<<<<<< HEAD
     else:
         fx, fy = rearrange(f, "h c -> 1 h 1 c"), rearrange(f, "w c -> 1 1 w c")
         u = center_pad(field.u, [0, int(N_pad / 2), int(N_pad / 2), 0])
         phase = -jnp.pi * L**2 * (fx**2 + fy**2)
-
-    # Propagating field
-=======
-        print(phase.shape)
-    else:
-        fx, fy = rearrange(f, "h c -> 1 h 1 c"), rearrange(f, "w c -> 1 1 w c")
-        u = center_pad(field.u, [0, int(N_pad / 2), int(N_pad / 2), 0])
-        # Create phase grid
-        phase = -jnp.pi * L**2 * (fx**2 + fy**2)
-        print(phase.shape)
 
     # Propagating field
     # Propagation phase factor of exp(ij*k*z) is omitted to improve the
     # computation efficiency. This factor does not affect the intensity or
     # the relative phase within the field. Only the absolute phase of the field
     # is affected. - gschlafly
->>>>>>> 973c9da4
     u = ifft(fft(u, loop_axis) * jnp.exp(1j * phase), loop_axis)
 
     # Cropping output field
