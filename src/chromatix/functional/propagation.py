import jax
import jax.numpy as jnp
from ..field import Field
from einops import rearrange
from ..utils import center_pad, center_crop
from ..ops.fft import fftshift, fft, ifft
from typing import Optional

__all__ = ["propagate", "transform_propagate", "transfer_propagate", "exact_propagate"]


def transform_propagate(
    field: Field, z: float, n: float, *, N_pad: int, loop_axis: Optional[int] = None
) -> Field:
    """
    Fresnel propagate ``field`` for a distance ``z`` using transform method.

    Args:
        field: ``Field`` to be propagated.
        z: A float that defines the distance to propagate.
        n: A float that defines the refractive index of the medium.
        N_pad: A keyword argument integer defining the pad length for the
        propagation FFT
    """

    # Fourier normalization factor
    # assert N_pad % 2 == 0, "Padding should be even."
    L = jnp.sqrt(field.spectrum * z / n)  # lengthscale L
    norm = (field.dx / L) ** 2

    # Calculating input phase change
    input_phase = jnp.pi * field.l2_sq_grid / L**2

    # Calculating new scaled output coordinates
    du = L**2 / ((field.shape[1] + N_pad) * field.dx)

    # Calculating output phase
    output_grid = field.l2_sq_grid * (du / field.dx) ** 2
    output_phase = jnp.pi * output_grid / L**2

    # Determining new field
    u = field.u * jnp.exp(1j * input_phase)
    u = center_pad(u, [0, N_pad // 2, N_pad // 2, 0])
    u = fftshift(fft(u, loop_axis))
    u = center_crop(u, [0, N_pad // 2, N_pad // 2, 0])

    # Final normalization and phase
    u *= norm * jnp.exp(1j * output_phase)

    return field.replace(u=u, dx=du)


def transfer_propagate(
    field: Field,
    z: float,
    n: float,
    *,
    N_pad: int,
    loop_axis: Optional[int] = None,
    mode: str = "full",
) -> Field:
    """
    Fresnel propagate ``field`` for a distance ``z`` using transfer method.

    Args:
        field: ``Field`` to be propagated.
        z: A float that defines the distance to propagate.
        n: A float that defines the refractive index of the medium.
        N_pad: A keyword argument integer defining the pad length for the
        propagation FFT (NOTE: should not be a Jax array, otherwise a
        ConcretizationError will arise when traced!).
    """

    # assert N_pad % 2 == 0, "Padding should be even."
    # Calculating propagator
    L = jnp.sqrt(jnp.complex64(field.spectrum * z / n))  # lengthscale L
    # TODO(dd): This calculation could probably go into Field
    # Create frequency grid
    f = []
    if field.u.ndim > 4:
        for d in range(field.dx.size):
            f.append(
                jnp.fft.fftfreq(field.shape[2] + N_pad, d=field.dx[..., d].squeeze())
            )
    else:
        for d in range(field.dx.size):
            f.append(
                jnp.fft.fftfreq(field.shape[1] + N_pad, d=field.dx[..., d].squeeze())
            )
    f = jnp.stack(f, axis=-1)
<<<<<<< HEAD

    if field.u.ndim > 4:
        fx, fy = rearrange(f, "h c -> 1 1 h 1 c"), rearrange(f, "w c -> 1 1 1 w c")
        u = center_pad(field.u, [0, 0, int(N_pad / 2), int(N_pad / 2), 0])
        print("fx shape is:", fx.shape)
        phase = -jnp.pi * L**2 * (fx**2 + fy**2)
        print(phase.shape)
    else:
        fx, fy = rearrange(f, "h c -> 1 h 1 c"), rearrange(f, "w c -> 1 1 w c")
        u = center_pad(field.u, [0, int(N_pad / 2), int(N_pad / 2), 0])
        phase = -jnp.pi * L**2 * (fx**2 + fy**2)
        print(phase.shape)

    # Propagating field
=======
    fx, fy = rearrange(f, "h c -> 1 h 1 c"), rearrange(f, "w c -> 1 1 w c")
    # Create phase grid
    phase = -jnp.pi * L**2 * (fx**2 + fy**2)

    # Propagating field
    # Propagation phase factor of exp(ij*k*z) is omitted to improve the
    # computation efficiency. This factor does not affect the intensity or
    # the relative phase within the field. Only the absolute phase of the field
    # is affected. - gschlafly
    u = center_pad(field.u, [0, N_pad // 2, N_pad // 2, 0])
>>>>>>> 4d7d4cca
    u = ifft(fft(u, loop_axis) * jnp.exp(1j * phase), loop_axis)

    # Cropping output field
    if mode == "full":
        field = field.replace(u=u)
    elif mode == "same":
<<<<<<< HEAD
        if field.u.ndim > 4:
            u = center_crop(u, [0, 0, int(N_pad / 2), int(N_pad / 2), 0])
        else:
            u = center_crop(u, [0, int(N_pad / 2), int(N_pad / 2), 0])
=======
        u = center_crop(u, [0, N_pad // 2, N_pad // 2, 0])
>>>>>>> 4d7d4cca
        field = field.replace(u=u)
    else:
        raise NotImplementedError('Only "full" and "same" are supported.')

    return field


def exact_propagate(
    field: Field,
    z: float,
    n: float,
    *,
    N_pad: int,
    loop_axis: Optional[int] = None,
    mode: str = "full",
) -> Field:
    """
    Propagate ``field`` for a distance ``z`` using exact transfer method.

    Args:
        field: ``Field`` to be propagated.
        z: A float that defines the distance to propagate.
        n: A float that defines the refractive index of the medium.
        N_pad: A keyword argument integer defining the pad length for the
        propagation FFT (NOTE: should not be a Jax array, otherwise a
        ConcretizationError will arise when traced!).
    """
    # Calculating propagator
    f = []
    for d in range(field.dx.size):
        f.append(jnp.fft.fftfreq(field.shape[1] + N_pad, d=field.dx[..., d].squeeze()))
    f = jnp.stack(f, axis=-1)
    fx, fy = rearrange(f, "h c -> 1 h 1 c"), rearrange(f, "w c -> 1 1 w c")
    kernel = 1 - (field.spectrum / n) ** 2 * (fx**2 + fy**2)
    kernel = jnp.maximum(kernel, 0.0)  # removing evanescent waves
    phase = 2 * jnp.pi * (z * n / field.spectrum) * jnp.sqrt(kernel)

    # Propagating field
    u = center_pad(field.u, [0, N_pad // 2, N_pad // 2, 0])
    u = ifft(fft(u, loop_axis) * jnp.exp(1j * phase), loop_axis)

    # Cropping output field
    if mode == "full":
        field = field.replace(u=u)
    elif mode == "same":
        u = center_crop(u, [0, N_pad // 2, N_pad // 2, 0])
        field = field.replace(u=u)
    else:
        raise NotImplementedError('Only "full" and "same" are supported.')

    return field


def propagate(
    field: Field,
    z: float,
    n: float,
    *,
    method: str = "transfer",
    mode: str = "full",
    N_pad: Optional[int] = None,
    loop_axis: Optional[int] = None,
) -> Field:
    """
    Propagate ``field`` by a distance ``z`` with appropriate padding.

    Allows for propagation with one of three different methods:
        - ``"transform"``: Uses Fresnel transform propagation
        - ``"transfer"``: Uses Fresnel transfer propagation
        - ``"exact"``: Uses exact transfer propagation with no Fresnel approximation

    Args:
        field: ``Field`` to be propagated.
        z: A float that defines the distance to propagate.
        n: A float that defines the refractive index of the medium.
        method: A string that defines the method of propagation.
        mode: A string that defines whether the result is cropped or not. Can
            be either ``"full"`` or ``"same"``.
        N_pad: A keyword argument integer defining the pad length for
            the propagation FFT (NOTE: should not be a Jax array, otherwise a
            ConcretizationError will arise when traced!). If not provided,
            will be calculated automatically based on the spacing and shape
            of the ``field``, the distance to propagate, and the chosen method
            of propagation.
    """
    # Only works for square fields?
    D = field.u.shape[1] * field.dx  # height of field in real coordinates
    Nf = jnp.max((D / 2) ** 2 / (field.spectrum * z))  # Fresnel number
    M = field.u.shape[1]  # height of field in pixels
    # TODO(dd): we should figure out a better approximation method, perhaps by
    # running a quick simulation and checking the aliasing level
    Q = 2 * jnp.maximum(1.0, M / (4 * Nf))  # minimum pad ratio * 2

    if method == "transform":
        if N_pad is None:
            N = int(jnp.ceil((Q * M) / 2) * 2)
            N_pad = int((N - M))
        field = transform_propagate(field, z, n, N_pad=N_pad, loop_axis=loop_axis)
    elif method == "transfer":
        if N_pad is None:
            N = int(jnp.ceil((Q * M) / 2) * 2)
            N_pad = int((N - M))
        field = transfer_propagate(
            field, z, n, N_pad=N_pad, loop_axis=loop_axis, mode=mode
        )
    elif method == "exact":
        if N_pad is None:
            scale = jnp.max((field.spectrum / (2 * field.dx)))
            assert scale < 1, "Can't do exact transfer when dx < lambda / 2"
            Q = Q / jnp.sqrt(1 - scale**2)  # minimum pad ratio for exact transfer
            N = int(jnp.ceil((Q * M) / 2) * 2)
            N_pad = int((N - M))
        field = exact_propagate(
            field, z, n, N_pad=N_pad, loop_axis=loop_axis, mode=mode
        )
    else:
        raise NotImplementedError(
            "Method must be one of 'transform', 'transfer', or 'exact'."
        )
    return field<|MERGE_RESOLUTION|>--- conflicted
+++ resolved
@@ -88,7 +88,6 @@
                 jnp.fft.fftfreq(field.shape[1] + N_pad, d=field.dx[..., d].squeeze())
             )
     f = jnp.stack(f, axis=-1)
-<<<<<<< HEAD
 
     if field.u.ndim > 4:
         fx, fy = rearrange(f, "h c -> 1 1 h 1 c"), rearrange(f, "w c -> 1 1 1 w c")
@@ -99,14 +98,9 @@
     else:
         fx, fy = rearrange(f, "h c -> 1 h 1 c"), rearrange(f, "w c -> 1 1 w c")
         u = center_pad(field.u, [0, int(N_pad / 2), int(N_pad / 2), 0])
+        # Create phase grid
         phase = -jnp.pi * L**2 * (fx**2 + fy**2)
         print(phase.shape)
-
-    # Propagating field
-=======
-    fx, fy = rearrange(f, "h c -> 1 h 1 c"), rearrange(f, "w c -> 1 1 w c")
-    # Create phase grid
-    phase = -jnp.pi * L**2 * (fx**2 + fy**2)
 
     # Propagating field
     # Propagation phase factor of exp(ij*k*z) is omitted to improve the
@@ -114,21 +108,16 @@
     # the relative phase within the field. Only the absolute phase of the field
     # is affected. - gschlafly
     u = center_pad(field.u, [0, N_pad // 2, N_pad // 2, 0])
->>>>>>> 4d7d4cca
     u = ifft(fft(u, loop_axis) * jnp.exp(1j * phase), loop_axis)
 
     # Cropping output field
     if mode == "full":
         field = field.replace(u=u)
     elif mode == "same":
-<<<<<<< HEAD
         if field.u.ndim > 4:
             u = center_crop(u, [0, 0, int(N_pad / 2), int(N_pad / 2), 0])
         else:
             u = center_crop(u, [0, int(N_pad / 2), int(N_pad / 2), 0])
-=======
-        u = center_crop(u, [0, N_pad // 2, N_pad // 2, 0])
->>>>>>> 4d7d4cca
         field = field.replace(u=u)
     else:
         raise NotImplementedError('Only "full" and "same" are supported.')
