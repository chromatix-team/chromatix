import jax.numpy as jnp
from einops import rearrange
from ..field import Field, PolarizedField
from typing import Optional, Callable, Tuple
from chex import Array, assert_rank
from .pupils import circular_pupil
import jax

__all__ = [
    "empty_field",
    "point_source",
    "objective_point_source",
    "plane_wave",
    "generic_field",
    "vector_plane_wave",
]


def empty_field(
    shape: Tuple[int, int],
    dx: float,
    spectrum: float,
    spectral_density: float,
    polarized: bool = False,
) -> Field | PolarizedField:
    """Simple wrapper to create empty field."""
    if polarized:
        field = PolarizedField.create(dx, spectrum, spectral_density, shape=shape)
    else:
        field = Field.create(dx, spectrum, spectral_density, shape=shape)
    return field


def point_source(
    field: Field,
    z: float,
    n: float,
    power: float = 1.0,
    pupil: Optional[Callable[[Field], Field]] = None,
) -> Field:
    """
    Generates field due to point source a distance ``z`` away.

    Can also be given ``pupil``.

    Args:
        field: The ``Field`` which will be filled with the result of the point
            source (should be empty).
        z: The distance of the point source.
        n: Refractive index.
        power: The total power that the result should be normalized to,
            defaults to 1.0.
        pupil: If provided, will be called on the field to apply a pupil.
    """
    z = rearrange(jnp.atleast_1d(z), "d -> d 1 1 1")

    # Calculating phase and pupil
    L = jnp.sqrt(field.spectrum * z / n)
    phase = jnp.pi * field.l2_sq_grid / L**2
    u = -1j / L**2 * jnp.exp(1j * phase)
    field = field.replace(u=u)

    # Applying pupil
    if pupil is not None:
        field = pupil(field)

    # Normalizing to given power
    return field * jnp.sqrt(power / field.power)


def objective_point_source(
    field: Field, z: float, f: float, n: float, NA: float, power: float = 1.0
) -> Field:
    """
    Generates field due to a point source defocused by an amount ``z`` away
    from the focal plane, just after passing through a lens with focal length
    ``f`` and numerical aperture ``NA``.

    Args:
        field: The ``Field`` which will be filled with the result of the point
            source after an objective lens (should be empty).
        z: The distance of the point source.
        f: Focal length of the objective lens.
        n: Refractive index.
        NA: The numerical aperture of the objective lens.
        power: The total power that the result should be normalized to,
            defaults to 1.0.
    """
    z = rearrange(jnp.atleast_1d(z), "d -> d 1 1 1")

    # Calculating phase and pupil
    L = jnp.sqrt(field.spectrum * f / n)
    phase = -jnp.pi * (z / f) * field.l2_sq_grid / L**2

    # Field
    u = -1j / L**2 * jnp.exp(1j * phase)
    field = field.replace(u=u)

    D = 2 * f * NA / n  # Expression for NA yields width of pupil
    field = circular_pupil(field, D)

    # Normalizing to given power
    return field * jnp.sqrt(power / field.power)


def plane_wave(
    field: Field,
    power: float = 1.0,
    phase: float = 0.0,
    n: float = 1.00,
    pupil: Optional[Callable[[Field], Field]] = None,
    kykx: Optional[Array] = None,
) -> Field:
    """
    Generates plane wave of given ``phase`` and ``power``.

    Can also be given ``pupil`` and ``k`` vector.

    Args:
        field: The ``Field`` which will be filled with the result of the plane
            wave (should be empty).
        power: The total power that the result should be normalized to,
            defaults to 1.0.
        phase: The phase of the plane wave in radians, defaults to 0.0.
        n: the refractive index of the medium
        pupil: If provided, will be called on the field to apply a pupil.
        kykx: If provided, defines the orientation of the plane wave. Should be an
            array of shape `[2,]` in the format [ky, kx]. If provided, ``phase`` is
            ignored.
    """
    if kykx is None:
        u = jnp.exp(1j * jnp.full(field.shape, phase))
    else:
        kykx_norm = jnp.linalg.norm(kykx)
        assert (
            kykx_norm**2 <= (n * 2 * jnp.pi / field.spectrum) ** 2
        ), "kx**2 + ky**2 must not be larger than (2*pi * n/wavelength)**2"
        u = jnp.exp(1j * jnp.einsum("v, vbhwc->bhwc", kykx, field.grid))

    field = field.replace(u=u)

    # Applying pupil
    if pupil is not None:
        field = pupil(field)

    # Setting to correct power
    return field * jnp.sqrt(power / field.power)


def generic_field(
    field: Field,
    amplitude: Array,
    phase: Array,
    power: Optional[float] = 1.0,
    pupil: Optional[Callable[[Field], Field]] = None,
) -> Field:
    """
    Generates field with arbitrary ``phase`` and ``amplitude``.

    Can also be given ``pupil``.

    Args:
        field: The ``Field`` which will be filled with the result of the
            arbitrary phase perturbation (should be empty).
        amplitude: The amplitude of the field with shape `[B H W C]`.
        phase: The phase of the field with shape `[B H W C]`.
        power: The total power that the result should be normalized to,
            defaults to 1.0.
        pupil: If provided, will be called on the field to apply a pupil.
    """
    assert_rank(
        amplitude, 4, custom_message="Amplitude must be array of shape [B, H, W, C]"
    )
    assert_rank(phase, 4, custom_message="Phase must be array of shape [B, H, W, C]")
    field = field.replace(u=amplitude * jnp.exp(1j * phase))

    if pupil is not None:
        field = pupil(field)
    # Setting to correct power
    return field * jnp.sqrt(power / field.power)


def vector_plane_wave(
    field: PolarizedField,
    k: Array,
<<<<<<< HEAD
    E0: Array,
=======
    Ep: Array,
>>>>>>> 28257631
) -> Field:
    """
    Generates plane wave of given ``phase`` and ``power``.

    Can also be given ``pupil`` and ``k`` vector.

    Args:
        field: The ``Field`` which will be filled with the result of the plane
            wave (should be empty).
        power: The total power that the result should be normalized to,
            defaults to 1.0.
        phase: The phase of the plane wave in radians, defaults to 0.0.
        pupil: If provided, will be called on the field to apply a pupil.
        k: If provided, defines the orientation of the plane wave. Should be an
            array of shape `[2 H W]`. If provided, ``phase`` is ignored.
    """
    # Field values
<<<<<<< HEAD
    E0 = rearrange(E0, "v -> 1 v 1 1 1")
    u = E0 * jnp.exp(1j * jnp.dot(k[::-1], jnp.moveaxis(field.grid, 0, -2)))
=======
    Ep = rearrange(Ep, "v -> 1 v 1 1 1")
    u = Ep * jnp.exp(1j * jnp.dot(k[::-1], jnp.moveaxis(field.grid, 0, -2)))
>>>>>>> 28257631
    field = field.replace(u=u)

    # Setting to correct power
    return field<|MERGE_RESOLUTION|>--- conflicted
+++ resolved
@@ -183,11 +183,7 @@
 def vector_plane_wave(
     field: PolarizedField,
     k: Array,
-<<<<<<< HEAD
-    E0: Array,
-=======
     Ep: Array,
->>>>>>> 28257631
 ) -> Field:
     """
     Generates plane wave of given ``phase`` and ``power``.
@@ -205,13 +201,8 @@
             array of shape `[2 H W]`. If provided, ``phase`` is ignored.
     """
     # Field values
-<<<<<<< HEAD
-    E0 = rearrange(E0, "v -> 1 v 1 1 1")
-    u = E0 * jnp.exp(1j * jnp.dot(k[::-1], jnp.moveaxis(field.grid, 0, -2)))
-=======
     Ep = rearrange(Ep, "v -> 1 v 1 1 1")
     u = Ep * jnp.exp(1j * jnp.dot(k[::-1], jnp.moveaxis(field.grid, 0, -2)))
->>>>>>> 28257631
     field = field.replace(u=u)
 
     # Setting to correct power
