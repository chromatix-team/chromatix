--- conflicted
+++ resolved
@@ -125,14 +125,10 @@
             calculator utilities from ``chromatix.functional.propagation`` to
             calculate the padding.
         kykx: If provided, defines the orientation of the propagation. Should
-<<<<<<< HEAD
             be an array of shape `[2,]` in the format [ky, kx].
         backpropagate_distance: If provided, backpropagates the field at the end
             this amount from the top of the stack. By default, field is propagated
             backwards to the middle of the sample.
-=======
-            be an array of shape ``(2,)`` in the format ``[ky, kx]``.
->>>>>>> 31362f47
     """
     assert_equal_shape([absorption_stack, dn_stack])
     field = pad(field, N_pad)
