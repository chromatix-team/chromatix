--- conflicted
+++ resolved
@@ -19,7 +19,7 @@
 )
 
 
-class BaseField(struct.PyTreeNode):
+class Field(struct.PyTreeNode):
     """
     A container that describes the chromatic light field at a 2D plane.
 
@@ -94,11 +94,11 @@
     def empty_like(
         cls,
         field: Field,
-        dx: Union[float, Array] = None,
-        shape: Tuple[int, int] = None,
-        spectrum: Union[float, Array] = None,
-        spectral_density: Union[float, Array] = None,
-        origin: Union[float, Array] = None,
+        dx: ScalarLike | None = None,
+        shape: tuple[int, int] | None = None,
+        spectrum: ScalarLike | None = None,
+        spectral_density: ScalarLike | None = None,
+        origin: ArrayLike | None = None,
     ) -> Field:
         """
         Copy over attributes of ``field`` to a new ``Field`` object, with the
@@ -210,15 +210,9 @@
     @property
     def extent(self) -> Array:
         """
-<<<<<<< HEAD
         The extent (lengths in height and width per wavelength) of the field
         in units of distance. Defined as an array of shape ``(2 1... 1 1 C 1)``
-        specifying the surface area in the y and x dimensions respectively.
-=======
-        The surface area of the field. Defined as an array of shape
-        ``(2 1... 1 1 C 1)`` specifying the surface area in the y and x
-        dimensions respectively.
->>>>>>> e378755c
+        specifying the extent in the y and x dimensions respectively.
         """
         shape = jnp.array(self.spatial_shape)
         shape = _broadcast_1d_to_grid(shape, self.ndim)
@@ -292,9 +286,6 @@
         """conjugate of the complex field, as a field of the same shape."""
         return self.replace(u=jnp.conj(self.u))
 
-<<<<<<< HEAD
-    def __add__(self, other: ScalarLike | ArrayLike | Field) -> Self:
-=======
     @property
     def spatial_limits(self) -> Tuple[Tuple[float, float], Tuple[float, float]]:
         """
@@ -305,8 +296,7 @@
             float(self.grid[1].max()),
         )
 
-    def __add__(self, other: Union[Number, jnp.ndarray, Field]) -> Field:
->>>>>>> e378755c
+    def __add__(self, other: ScalarLike | ArrayLike | Field) -> Self:
         if isinstance(other, jnp.ndarray) or isinstance(other, Number):
             return self.replace(u=self.u + other)
         elif isinstance(other, (ScalarField, VectorField)):
@@ -385,26 +375,17 @@
         return self.replace(u=other**self.u)
 
 
-class ScalarField(BaseField):
+class ScalarField(Field):
     @classmethod
     def create(
         cls,
-<<<<<<< HEAD
         dx: ScalarLike,
         spectrum: ScalarLike,
         spectral_density: ScalarLike,
         u: Array | None = None,
         shape: tuple[int, int] | None = None,
+        origin: ArrayLike | None = None,
     ) -> Self:
-=======
-        dx: Union[float, Array],
-        spectrum: Union[float, Array],
-        spectral_density: Union[float, Array],
-        u: Optional[Array] = None,
-        shape: Optional[Tuple[int, int]] = None,
-        origin: Union[float, Array] = None,
-    ) -> Field:
->>>>>>> e378755c
         """
         Create a scalar approximation ``Field`` object in a convenient way.
 
@@ -455,28 +436,6 @@
         # Parsing u
         if u is None:
             assert shape is not None, "Must specify shape if u is None"
-<<<<<<< HEAD
-            _u = jnp.empty((1, *shape, _spectrum.size, 1), dtype=jnp.complex64)
-        else:
-            _u = jnp.array(u)
-        ndim = len(_u.shape)
-        assert ndim >= 5, "Field must be Array with at least 5 dimensions: (B H W C 3)."
-        assert _u.shape[-1] == 1, "Last dimension must be 1 for scalar fields."
-
-        return cls(_u, _dx, _spectrum, _spectral_density)
-
-
-class VectorField(BaseField):
-    @classmethod
-    def create(
-        cls,
-        dx: ScalarLike,
-        spectrum: ScalarLike,
-        spectral_density: ScalarLike,
-        u: ArrayLike | None = None,
-        shape: tuple[int, int] | None = None,
-    ) -> Self:
-=======
             u = jnp.empty((1, *shape, spectrum.size, 1), dtype=jnp.complex64)
         ndim = len(u.shape)
         assert ndim >= 5, (
@@ -504,14 +463,13 @@
     @classmethod
     def create(
         cls,
-        dx: Union[float, Array],
-        spectrum: Union[float, Array],
-        spectral_density: Union[float, Array],
-        u: Optional[Array] = None,
-        shape: Optional[Tuple[int, int]] = None,
-        origin: Union[float, Array] = None,
+        dx: ScalarLike,
+        spectrum: ScalarLike,
+        spectral_density: ScalarLike,
+        u: Array | None = None,
+        shape: tuple[int, int] | None = None,
+        origin: ArrayLike | None = None,
     ) -> Field:
->>>>>>> e378755c
         """
         Create a vectorial ``Field`` object in a convenient way.
 
@@ -563,16 +521,6 @@
         # Parsing u
         if u is None:
             assert shape is not None, "Must specify shape if u is None"
-<<<<<<< HEAD
-            _u = jnp.empty((1, *shape, _spectrum.size, 3), dtype=jnp.complex64)
-        else:
-            _u = jnp.array(u)
-        ndim = len(_u.shape)
-        assert ndim >= 5, "Field must be Array with at least 5 dimensions: (B H W C 3)."
-        assert _u.shape[-1] == 3, "Last dimension must be 3 for vectorial fields."
-
-        return cls(_u, _dx, _spectrum, _spectral_density)
-=======
             u = jnp.empty((1, *shape, spectrum.size, 3), dtype=jnp.complex64)
         ndim = len(u.shape)
         assert ndim >= 5, (
@@ -589,7 +537,6 @@
         assert_rank(origin, 2)  # shift_yx should have shape (2, C) here
         assert origin.shape[0] == 2
         return cls(u, dx, spectrum, spectral_density, origin)
->>>>>>> e378755c
 
     @property
     def jones_vector(self) -> Array:
@@ -597,9 +544,6 @@
         norm = jnp.linalg.norm(self.u, axis=-1, keepdims=True)
         norm = jnp.where(norm == 0, 1, norm)  # set to 1 to avoid division by zero
         return self.u / norm
-
-
-Field = TypeVar("Field", ScalarField, VectorField)
 
 
 def pad(field: Field, pad_width: int | tuple[int, int], cval: float = 0) -> Field:
@@ -636,11 +580,7 @@
     return field.replace(u=field.u[tuple(crop)])
 
 
-<<<<<<< HEAD
-def shift(field: Field, shiftby: int | tuple[int, int]) -> Field:
-=======
-def shift_grid(field: Field, shift_yx: Union[float, Array]) -> Field:
->>>>>>> e378755c
+def shift_grid(field: Field, shift_yx: ScalarLike) -> Field:
     """
     Shift the sampling grid by an arbitrary amount in y and x directions.
     Args:
@@ -656,7 +596,7 @@
     return field.replace(_origin=shift_yx)
 
 
-def shift_field(field: Field, shiftby: Union[int, Tuple[int, int]]) -> Field:
+def shift_field(field: Field, shiftby: int | tuple[int, int]) -> Field:
     """
     Shift `field` by an integer number of pixels in one or two dimensions,
     while keeping the sampling grid centered at the origin.
@@ -695,7 +635,9 @@
         f: Focal length of the lens.
 
     Returns:
-        The Field.u in spherical coordinates (Caution: Not the full Field object).
+        The Field.u in spherical coordinates.
+        !!! warning
+            Caution: does NOT return a full Field object.
     """
     pupil_radius = f * NA / n
     mask = field.grid[0] ** 2 + field.grid[1] ** 2 <= pupil_radius**2
