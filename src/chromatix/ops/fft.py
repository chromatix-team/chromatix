from chromatix import Field
import jax.numpy as jnp
from typing import Optional
from chex import Array


def fftshift(x: Array) -> Array:
    """Computes appropriate ``fftshift`` for ``x`` of shape `[B H W C]`."""
    return jnp.fft.fftshift(x, axes=[1, 2])


def ifftshift(x: Array) -> Array:
    """Computes appropriate ``ifftshift`` for ``x`` of shape `[B H W C]`."""
    return jnp.fft.ifftshift(x, axes=[1, 2])


def optical_fft(
    field: Field,
    z: float,
    n: float,
    loop_axis: Optional[int] = None,
) -> Field:
    """
    Computes the optical ``fft`` on an incoming ``Field`` propagated by ``z``.

    This means that this function appropriately changes the sampling of the
    ``Field`` that is output (after propagating to some distance ``z``), and
    also computes the correct ``fftshift``/``ifftshift`` as needed.

    Optionally, this function can also compute the ``ifft`` instead (which is
    useful to prevent outputs from being flipped if that is not desired).

    Args:
        field: The ``Field`` to be propagated by ``fft``.
        z: The distance the ``Field`` will be propagated.
        n: Refractive index.

    Returns:
        The propagated ``Field``, transformed by ``fft``/``ifft``.
    """
    # Preliminaries
    L = jnp.sqrt(jnp.complex64(field.spectrum * z / n))  # Lengthscale L
    norm = jnp.abs(field.dx / L) ** 2  # normalization factor

    # finding new coordinates
    du = jnp.abs(L) ** 2 / (field.shape[1] * field.dx)

<<<<<<< HEAD
    # Doing the FFT
    if inverse:
        u = norm * ifftshift(ifft(fftshift(field.u), loop_axis))
    else:
        u = norm * ifftshift(fft(fftshift(field.u), loop_axis))
    return -1j * field.replace(u=u, dx=du)
=======
    u = -1j * norm * fftshift(fft(ifftshift(field.u), loop_axis))
    return field.replace(u=u, dx=du)
>>>>>>> d5a12726


def fft(x: Array, loop_axis=None) -> Array:
    """Computes ``fft2`` for input of shape `[B H W C]`."""
    if loop_axis is None:
        return jnp.fft.fft2(x, axes=[1, 2])
    else:
        return looped_fft(x, loop_axis)


def ifft(x: Array, loop_axis=None) -> Array:
    """Computes ``ifft2`` for input of shape `[B H W C]`."""
    if loop_axis is None:
        return jnp.fft.ifft2(x, axes=[1, 2])
    else:
        return looped_ifft(x, loop_axis)


def looped_fft(x: Array, loop_axis: int) -> Array:
    # Given array of shape [n, x, y, m], loops over first or last axis
    # and does fft2 on [x, y].
    source = (loop_axis, 1, 2)
    dest = (0, -2, -1)
    x_fft = jnp.stack([jnp.fft.fft2(y) for y in jnp.moveaxis(x, source, dest)])
    return jnp.moveaxis(x_fft, dest, source)


def looped_ifft(x: Array, loop_axis: int) -> Array:
    # Given array of shape [n, x, y, m], loops over first or last axis
    # and does fft2 on [x, y].
    source = (loop_axis, 1, 2)
    dest = (0, -2, -1)
    x_fft = jnp.stack([jnp.fft.ifft2(y) for y in jnp.moveaxis(x, source, dest)])
    return jnp.moveaxis(x_fft, dest, source)<|MERGE_RESOLUTION|>--- conflicted
+++ resolved
@@ -45,17 +45,8 @@
     # finding new coordinates
     du = jnp.abs(L) ** 2 / (field.shape[1] * field.dx)
 
-<<<<<<< HEAD
-    # Doing the FFT
-    if inverse:
-        u = norm * ifftshift(ifft(fftshift(field.u), loop_axis))
-    else:
-        u = norm * ifftshift(fft(fftshift(field.u), loop_axis))
-    return -1j * field.replace(u=u, dx=du)
-=======
     u = -1j * norm * fftshift(fft(ifftshift(field.u), loop_axis))
     return field.replace(u=u, dx=du)
->>>>>>> d5a12726
 
 
 def fft(x: Array, loop_axis=None) -> Array:
